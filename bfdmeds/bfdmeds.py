--- conflicted
+++ resolved
@@ -244,8 +244,11 @@
         stamp_size = self.get_cat()['box_size'][iobj]
         jacobian = None  # for now
 
-<<<<<<< HEAD
-        return self.psf_source.get_psf(info['tilename'], info['band'], info['exposure'], info['ccd'], col, row, stamp_size, jacobian)
+        if icutout == 0:
+            return self.psf_source.get_coadd_psf(info['tilename'], info['band'], info['exposure'], info['ccd'], info['request_attempt'],col, row, stamp_size, jacobian)
+        else:
+            return self.psf_source.get_psf(info['tilename'], info['band'], info['exposure'], info['ccd'], col, row, stamp_size, jacobian)
+            
 
     def get_psfobj(self, iobj, icutout):
         """
@@ -270,15 +273,13 @@
         stamp_size = self.get_cat()['box_size'][iobj]
         jacobian = None  # for now
         
-        return self.psf_source.get_psf(info['tilename'], info['band'], info['exposure'], info['ccd'], col, row, stamp_size, jacobian,return_image=False)
-=======
         if icutout == 0:
             info = self.get_coadd_exposure_info(iobj)
-            return self.psf_source.get_coadd_psf(info['tilename'], info['band'],info['ccd'], info['request_attempt'], row, col, stamp_size, jacobian)
+            return self.psf_source.get_coadd_psf(info['tilename'], info['band'],info['ccd'], info['request_attempt'], col, row, stamp_size, jacobian,return_image=False)
         else:
             info = self.get_exposure_info(iobj, icutout)
-            return self.psf_source.get_psf(info['tilename'], info['band'], info['exposure'], info['ccd'], row, col, stamp_size, jacobian)
->>>>>>> e41d65f3
+            return self.psf_source.get_psf(info['tilename'], info['band'], info['exposure'], info['ccd'], col, row, stamp_size, jacobian,return_image=False)
+
 
 
     def get_exposure_info(self, iobj, icutout):
