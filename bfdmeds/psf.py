--- conflicted
+++ resolved
@@ -298,9 +298,6 @@
             raise TooManyPSFsError(pattern)
         return files[0]
 
-<<<<<<< HEAD
-    def get_psf(self, tilename, band, exposure, ccd, col, row, stamp_size, jacobian,return_image=True):
-=======
     def _get_psfex_coadd_filename(self, tilename, ccd,  request_attempt, band):
         pattern = "{0}/{1}_{2}_{3}_{4}_psfcat.psf".format(self.directory, tilename, ccd, request_attempt, band)
         files = glob.glob(pattern)
@@ -310,8 +307,7 @@
             raise TooManyPSFsError(pattern)
         return files[0]
 
-    def get_psf(self, tilename, band, exposure, ccd, col, row, stamp_size, jacobian):
->>>>>>> e41d65f3
+    def get_psf(self, tilename, band, exposure, ccd, col, row, stamp_size, jacobian,return_image=True):
         """
         Get an image of the PSF for the given exposure and position
 
@@ -342,7 +338,7 @@
         fits_filename = self._get_psfex_filename(exposure, band, ccd)
         hdu_name = "PSF_DATA"
         psf_data = self._get_psf_data(fits_filename, hdu_name)
-<<<<<<< HEAD
+
         if return_image:
 #            psf_image = self.evaluate_psfex(psf_data, col, row, stamp_size, stamp_size, offset=(0.5,0.5)) 
             psf_image = self.evaluate_psfex(psf_data, col, row, stamp_size, stamp_size) 
@@ -351,12 +347,9 @@
         else:
             psf_obj = self.evaluate_psfex(psf_data, col, row, stamp_size, stamp_size,return_image=False) 
             return psf_obj
-=======
-        psf_image = self.evaluate_psfex(psf_data, col, row, stamp_size, stamp_size, offset=(0.5,0.5)) 
-        # offset so central pixel is (stamp_size/2,stamp_size/2) when starting at 0
-        return psf_image
-
-    def get_coadd_psf(self, tilename, band, ccd, request_attempt, col, row, stamp_size, jacobian):
+
+
+    def get_coadd_psf(self, tilename, band, ccd, request_attempt, col, row, stamp_size, jacobian,return_image=True):
         """
         Get an image of the PSF for the given exposure and position
 
@@ -387,12 +380,16 @@
         fits_filename = self._get_psfex_coadd_filename(tilename, ccd,  request_attempt, band)
         hdu_name = "PSF_DATA"
         psf_data = self._get_psf_data(fits_filename, hdu_name)
-        psf_image = self.evaluate_psfex(psf_data, col, row, stamp_size, stamp_size, offset=(0.5,0.5)) 
-        # offset so central pixel is (stamp_size/2,stamp_size/2) when starting at 0
+        if return_image:
+#            psf_image = self.evaluate_psfex(psf_data, col, row, stamp_size, stamp_size, offset=(0.5,0.5)) 
+            psf_image = self.evaluate_psfex(psf_data, col, row, stamp_size, stamp_size) 
+            # offset so central pixel is (stamp_size/2,stamp_size/2) when starting at 0
+            return psf_image
+        else:
+            psf_obj = self.evaluate_psfex(psf_data, col, row, stamp_size, stamp_size,return_image=False) 
+            return psf_obj
 
         return psf_image
-
->>>>>>> e41d65f3
 
 
 
